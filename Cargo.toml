--- conflicted
+++ resolved
@@ -1,11 +1,6 @@
 [package]
-<<<<<<< HEAD
-name = "rusty_ytdl"
-version = "0.7.4"
-=======
 name = "youtui-vendored-rusty_ytdl"
 version = "0.7.3-youtui-vendored.1"
->>>>>>> 42f4b46f
 authors = ["Mithronn"]
 edition = "2021"
 description = "VENDORED LIBRARY FOR YOUTUI - DO NOT USE"
